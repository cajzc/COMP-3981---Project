""" this agent will use all the modules to generate a best move"""
<<<<<<< HEAD
from state_space import GameState, apply_move_obj, generate_move
from transposition_tables import TranspositionTable
from typing import List, Tuple
=======
from state_space import GameState, apply_move_obj, generate_move, apply_move_dict, generate_move_dict, terminal_test
from typing import List, Tuple, Set, Dict
>>>>>>> 0744cb63
from moves import Move
from board import Board
import  math
import time 
from heuristic import heuristic, c_heuristic
from enums import Marble
from board import Board
import random
from transposition_tables import TranspositionTable

class AgentConfiguration:
    """
    Contains data attributes related to a game configuration.
    """


    def __init__(self,
                 ai_player: bool,
                 ai_same_heuristic: bool,
                 ai_diff_heuristic: bool,
                 ai_random: bool,
                 heuristic_one = None,
                 heuristic_two = None):
        """
        A configuration for an abalone playing agent.

        :param ai_player: True if the model should run ai vs player (user input)
        :param ai_same_heuristic: True if the model should run ai vs its own heuristic
        :param ai_diff_heuristic: True if the model should run two different heuristics
        :param ai_random: True if the model should run ai vs random moves
        """
        self.ai_player = ai_player
        self.ai_same_heuristic = ai_same_heuristic
        self.ai_diff_heuristic = ai_diff_heuristic
        self.ai_random = ai_random
        self.heuristic_one = heuristic_one
        self.heuristic_two = heuristic_two


class MinimaxAgent:
    """
    Game-playing agent using Minimax algorithm with alpha-beta pruning
    and configurable heuristic evaluation

    Attributes:
        depth (int): Search depth for minimax algorithm
        weights (dict): Weight values for heuristic components
        transposition_table (TranspositionTable): Cache for game state evaluations
    """

    def __init__(self,
                 board: Board,
                 player_colour: Marble,
                 config: AgentConfiguration,
                 time_limit=5,
                 depth=3,
                 weights=None):
        self.transposition_table = TranspositionTable()
        """
        Initialize minimax agent with search parameters

        :param board: the initial configuration of the Abalone game board
        :param player_colour: the colour of the player as an enum
        :param depth:  maximum search depth (default: 3)
        :param weights: heuristic component weights as a dict 
        """
        self.board = board
        self.board_dict = board.marble_positions
        self.player_colour = player_colour.value
        self.time_limit = time_limit
        self.depth = depth
        self.weights = weights or {
            'center_distance': -0.5,  # Negative weight (closer to center = better)
            'coherence': -0.3,  # Negative weight (lower variance = better)
            'danger': -1.0,  # Penalty for endangered marbles
            'opponent_break': 0.8,  # Reward for disrupting opponent
            'score': 2.0,  # Direct score difference multiplier
            'triangle_formation': 1.0  # Multiplier for obtaining a triangle formation
        }
        self.game_state = GameState(self.player_colour, board)
        self.current_move = True if self.player_colour == Marble.BLACK.value else False
        self.opponent_colour = Marble.BLACK.value if self.player_colour == Marble.WHITE.value else Marble.WHITE.value
        self.config = config
        self.transposition_table = TranspositionTable()


    def run_game(self):
        """
        AI vs random
        Starts the game of Abalone with the model against an opponent.
        """
        print("Weights: ", self.weights)
        while not self.game_state.terminal_test():
            if self.current_move: # Player turn
                print("\nPlayer Turn\n")

                s = time.time() # Debug
                # Get the next move 
                move_to_make = self.iterative_deepening_search(
                    True, 
                    generate_move(self.player_colour, self.game_state.board),
                    self.config.heuristic_one,
                )
                e = time.time() # Debug
                print(f"Time to generate move of depth {self.depth}: ", e-s) # Debug

                # Terminal state reached
                if move_to_make is None:
                    break

                # Apply the move to the game state
                self.game_state.apply_move(move_to_make)

            # Opponent turn
            else:
                print("\nOpponent Turn\n")

                applied_move = self.apply_opponent_move_input()
                # applied_move = self.apply_opponent_move_random()
                if not applied_move:
                    break

            print(self.game_state.board.marble_positions) # Debug

            self.current_move = not self.current_move # Alternate move

            print(self.game_state) # Debug
        input("Enter to continue...")
        
        print("Game over")
        print(self.game_state.check_win(), "won")


    def run_game_against_self(self):
        """
        AI vs AI
        Starts the game of Abalone with the model against an opponent.
        """
        # NOTE: We should be checking for time constraints
        while not self.game_state.terminal_test():
            if self.current_move: # Player turn
                print("\nPlayer Turn\n")

                s = time.time() # Debug
                # Get the next move 
                move_to_make = self.iterative_deepening_search(
                    True, 
                    generate_move(self.player_colour, self.game_state.board),
                    self.config.heuristic_one,
                )
                e = time.time() # Debug
                print(f"Time to generate move of depth {self.depth}: ", e-s) # Debug

                # Terminal state reached
                if move_to_make is None:
                    break

                # Apply the move to the game state
                self.game_state.apply_move(move_to_make)

            # Opponent turn
            else:
                print("\nOpponent Turn\n")
                move_to_make = self.iterative_deepening_search(
                    False, 
                    generate_move(self.opponent_colour, self.game_state.board),
                    self.config.heuristic_one,
                )

                # Terminal state reached
                if move_to_make is None:
                    break


            print(self.game_state.board.marble_positions) # Debug

            self.current_move = not self.current_move # Alternate move

            print(self.game_state) # Debug
        
        print("Game over")
        print(self.game_state.check_win(), "won")


    def run_game_two_heuristics(self):
        """
        AI vs AI with different heuristics.
        Starts the game of Abalone with the model against an opponent.
        """
        # NOTE: We should be checking for time constraints
        while not self.game_state.terminal_test():
            if self.current_move: # Player turn
                print("\nPlayer Turn")

                s = time.time() # Debug
                # Get the next move 
                move_to_make = self.iterative_deepening_search(
                    True, 
                    generate_move(self.player_colour, self.game_state.board),
                    self.config.heuristic_one
                )
                e = time.time() # Debug
                print(f"Time to generate move of depth {self.depth}: ", e-s) # Debug

                # Terminal state reached
                if move_to_make is None:
                    break

                # Apply the move to the game state
                self.game_state.apply_move(move_to_make)

            # Opponent turn
            else:
                print("\nOpponent Turn")
                s = time.time() # Debug
                move_to_make = self.iterative_deepening_search(
                    False, 
                    generate_move(self.opponent_colour, self.game_state.board),
                    self.config.heuristic_two
                )
                e = time.time() # Debug
                print(f"Time to generate move of depth {self.depth}: ", e-s) # Debug

                # Terminal state reached
                if move_to_make is None:
                    break


            print(self.game_state.board.marble_positions) # Debug

            self.current_move = not self.current_move # Alternate move

            print(self.game_state) # Debug
        
        print("Game over")
        print(self.game_state.check_win(), "won")


                
    def apply_opponent_move_random(self) -> bool:
        """
        Applies a randomly generated opponent move to the game state.

        :return: True if the move was applied, False if not and the game is over
        """
        move = self._get_opponent_move_random()
        if not move:
            return False
        self.game_state.apply_move(move)
        return True


    def apply_opponent_move_input(self):
        """Applies the move to the game state. This assumes the opponents move is a valid one."""
        move = self._get_opponent_move_input()
        self.game_state.apply_move(move)

    # def apply_opponent_move_input(self):
    #     """Applies the move to the game state. This assumes the opponents move is a valid one."""
    #     move = self._get_opponent_move_input()
    #     self.game_state.apply_move(move)
    
    def _get_opponent_move_random(self) -> Move | None:
        """
        Generates all possible moves for the opponent, returning a randomly selected one.

        :return: a randomly selected move for the opponent or None if there are no generated moves
        """
        possible_opponent_moves = generate_move(self.opponent_colour, self.game_state.board)
        if len(possible_opponent_moves) == 0:
            return None
        r = random.randint(0, len(possible_opponent_moves) - 1)
        opponent_move = possible_opponent_moves[r]
        return opponent_move


    # FIXME: This should return a Move object
    def _get_opponent_move_input(self) -> Tuple[int, int, int, str]:
        """
        Gets the opponents move from user input. Handles errors appropriately, reprompting the opponent. 

        :return: the user inputted move as a tuple in notation (q, r, s, colour)
        """
        while True:
            opponent_move = input("Enter the opponent move position: ")
            try:
                opponent_move = f"{opponent_move}{self.opponent_colour}"
                opponent_move = Board.convert_marble_notation(opponent_move)
                # Convert the tuple into a Move object
            except ValueError:
                print("Invalid move entered")
            except Exception as e:
                print("Unknown error parsing opponent move:", e)
            else:
                return opponent_move


    def iterative_deepening_search(self, is_player: bool, moves: List[Move], heuristic) -> Move | None:
        """
        Runs an iterative deepening search using the mini-max algorithm
        with a heuristic function to determine the best move to take
        for the agent, returning the best move for the agent to take.

        :param heuristic:
        :param is_player: True if mini max should be ran for the player, False if it should be ran for the opponent
        :param moves: a List of the moves to run iterative deepening and mini max on
        :return: the move for the agent to take as a Move object
        """
        self.transposition_table.clear()
        best_move = None
        best_score = -math.inf
        
        # Iterative search
        for depth in range(1, self.depth + 1): 
            # Visit every node (move)
            for move in moves:
                # Create the resulting game state
                board = self.game_state.board.marble_positions.copy()
                empty_positions = self.game_state.board.empty_positions.copy()
                apply_move_dict(board, empty_positions, move)
                # result_game_state = self.game_state.deep_copy()
                # apply_move_obj(result_game_state.board, move)

                score = self.mini_max(
                    not is_player, # Switch turn
                    board,
                    empty_positions,
                    depth, 
                    heuristic,
                    self.weights["center_distance"], 
                    self.weights["coherence"], 
                    self.weights["triangle_formation"]
                )
                if score > best_score:
                    best_score = score
                    best_move = move

        return best_move


    def mini_max(self, is_player: bool, board: Dict[Tuple[int, int, int], str], empty_positions: Set[Tuple[int, int, int]], depth: int, heuristic, *args) -> float:
        """
        Minimax algorithm.

        :param is_player: True if mini max should be ran for the player, False if it should be ran for the opponent
        :param game_state: the game state to run the algorithm on
        :param depth: the depth to run the search
        :param args: the weights
        :return: the move for the player to take as str
        """
        if is_player:
            return self.max_value(
                self.player_colour,
                board,
                empty_positions,
                depth,
                -math.inf,
                math.inf,
                heuristic,
                *args
        )
        else:
            return self.min_value(
                self.opponent_colour,
                board,
                empty_positions,
                depth,
                -math.inf,
                math.inf,
                heuristic,
                *args
        )

<<<<<<< HEAD
        # return (
        #     self.max_value(
        #         game_state=game_state, 
        #         depth=depth, 
        #         alpha=-math.inf,
        #         beta=math.inf,
        #         heuristic=heuristic, 
        #         *args
        # )   if is_player else self.min_value(
        #         game_state=game_state, 
        #         depth=depth, 
        #         alpha=-math.inf,
        #         beta=math.inf,
        #         heuristic=heuristic, 
        #         *args
        #     )
        # )


    def max_value(self,
                  game_state: GameState,
                  depth: int,
                  alpha: float,
                  beta: float,
                  heuristic, *args) -> float:
=======

    def max_value(
            self, 
            player_colour: str,
            board: Dict[Tuple[int, int, int], str], 
            empty_positions: Set[Tuple[int, int, int]], 
            depth: int, 
            alpha: float, 
            beta: float, 
            heuristic, 
            *args
    ) -> float:
>>>>>>> 0744cb63
        """
        A minimax algorithm that determines the best move to take for the current player.
        
        :param game_state: the game state to run the algorithm on
        :param depth: the depth to run the search
        :param args: the weights
        :return: the utility value of a given game state
        """
<<<<<<< HEAD
        # Check transposition table first to see if current games state with
        # sufficient depth has been evaluated/already in the table
        entry = self.transposition_table.lookup(game_state)
=======
        entry = self.transposition_table.lookup(player_colour, board)
>>>>>>> 0744cb63
        if entry and entry.depth >= depth:
            if entry.flag == 'exact':
                return entry.value
            elif entry.flag == 'lower' and entry.value >= beta:
                return entry.value
            elif entry.flag == 'upper' and entry.value <= alpha:
                return entry.value

<<<<<<< HEAD
        # when depth is 0 or at terminal node, return the heuristic value
        if depth == 0 or game_state.terminal_test():
            value = heuristic(game_state, *args)
            self.transposition_table.store(game_state, value, depth, 'exact')
=======
        if depth == 0 or terminal_test(board):
            value = heuristic(player_colour, board, *args)
            self.transposition_table.store(player_colour, board, value, depth, 'exact')
>>>>>>> 0744cb63
            return value

        v = -math.inf
        moves_generated = generate_move_dict(player_colour, board, empty_positions)
        for move in moves_generated:
<<<<<<< HEAD
            result_game_state = game_state.deep_copy()
            apply_move_obj(result_game_state.board, move)
            v = max(v, self.min_value(result_game_state, depth - 1, alpha, beta, heuristic, *args))
            if v >= beta:
                self.transposition_table.store(game_state, v, depth, 'lower')
                return v
            alpha = max(alpha, v)

        self.transposition_table.store(game_state, v, depth, 'exact' if v > alpha else 'upper')
        return v


    def min_value(self,
                  game_state: GameState,
                  depth: int,
                  alpha: float,
                  beta: float,
                  heuristic, *args) -> float:
=======

            # Create the resulting game state
            board = board.copy()
            empty_positions = empty_positions.copy()
            apply_move_dict(board, empty_positions, move)


            v = max(v, self.min_value(
                Marble.BLACK.value if player_colour == Marble.WHITE.value else Marble.WHITE.value,
                board,
                empty_positions,
                depth-1,
                -math.inf,
                math.inf,
                heuristic,
                *args
            ))

            if v >= beta:
                self.transposition_table.store(player_colour, board, v, depth, 'lower')
                return v
            alpha = max(alpha, v)

        self.transposition_table.store(player_colour, board, v, depth, 'exact' if v > alpha else 'upper')
        return v


    def min_value(
            self, 
            player_colour: str,
            board: Dict[Tuple[int, int, int], str], 
            empty_positions: Set[Tuple[int, int, int]], 
            depth: int, 
            alpha: float, 
            beta: float, 
            heuristic, 
            *args
        ) -> float:
>>>>>>> 0744cb63
        """
        A minimax algorithm that determines the best move to take for the opponent.
        
        :param game_state: the game state to run the algorithm on
        :param depth: the depth to run the search
        :param args: the weights
        :return: the utility value of a given game state
        """
<<<<<<< HEAD
        # Check transposition table to see if current games state with
        # sufficient depth has been evaluated/already in the table
        entry = self.transposition_table.lookup(game_state)
=======
        entry = self.transposition_table.lookup(player_colour, board)
>>>>>>> 0744cb63
        if entry and entry.depth >= depth:
            if entry.flag == 'exact':
                return entry.value
            elif entry.flag == 'lower' and entry.value >= beta:
                return entry.value
            elif entry.flag == 'upper' and entry.value <= alpha:
                return entry.value

<<<<<<< HEAD
        # when depth is 0 or at terminal node, return the heuristic value
        if depth == 0 or game_state.terminal_test():
            value = heuristic(game_state, *args)
            self.transposition_table.store(game_state, value, depth, 'exact')
            return value

        v = math.inf
        moves_generated = generate_move(game_state.player, game_state.board)
        for move in moves_generated:
            result_game_state = game_state.deep_copy()
            apply_move_obj(result_game_state.board, move)
            v = min(v, self.max_value(result_game_state, depth - 1, alpha, beta, heuristic, *args))
            if v <= alpha:
                self.transposition_table.store(game_state, v, depth, 'upper')
                return v
            beta = min(beta, v)

        self.transposition_table.store(game_state, v, depth, 'exact' if v < beta else 'lower')
=======
        if depth == 0 or terminal_test(board):
            value = heuristic(player_colour, board, *args)
            self.transposition_table.store(player_colour, board, value, depth, 'exact')
            return value

        v = math.inf

        moves_generated = generate_move_dict(player_colour, board, empty_positions)

        for move in moves_generated:
            # Create the resulting game state
            board = board.copy()
            empty_positions = empty_positions.copy()
            apply_move_dict(board, empty_positions, move)

            v = min(v, self.max_value(
                Marble.BLACK.value if player_colour == Marble.WHITE.value else Marble.WHITE.value,
                board,
                empty_positions,
                depth-1, 
                alpha, 
                beta, 
                heuristic, 
                *args
                )
            )
            if v <= alpha:
                self.transposition_table.store(player_colour, board, v, depth, 'upper')
                return v
            beta = min(beta, v)

        self.transposition_table.store(player_colour, board, v, depth, 'exact' if v < beta else 'lower')

>>>>>>> 0744cb63
        return v

<|MERGE_RESOLUTION|>--- conflicted
+++ resolved
@@ -1,12 +1,7 @@
 """ this agent will use all the modules to generate a best move"""
-<<<<<<< HEAD
 from state_space import GameState, apply_move_obj, generate_move
 from transposition_tables import TranspositionTable
 from typing import List, Tuple
-=======
-from state_space import GameState, apply_move_obj, generate_move, apply_move_dict, generate_move_dict, terminal_test
-from typing import List, Tuple, Set, Dict
->>>>>>> 0744cb63
 from moves import Move
 from board import Board
 import  math
@@ -15,7 +10,6 @@
 from enums import Marble
 from board import Board
 import random
-from transposition_tables import TranspositionTable
 
 class AgentConfiguration:
     """
@@ -123,9 +117,7 @@
             # Opponent turn
             else:
                 print("\nOpponent Turn\n")
-
-                applied_move = self.apply_opponent_move_input()
-                # applied_move = self.apply_opponent_move_random()
+                applied_move = self.apply_opponent_move_random()
                 if not applied_move:
                     break
 
@@ -135,7 +127,7 @@
 
             print(self.game_state) # Debug
         input("Enter to continue...")
-        
+
         print("Game over")
         print(self.game_state.check_win(), "won")
 
@@ -245,7 +237,7 @@
         print(self.game_state.check_win(), "won")
 
 
-                
+
     def apply_opponent_move_random(self) -> bool:
         """
         Applies a randomly generated opponent move to the game state.
@@ -263,11 +255,6 @@
         """Applies the move to the game state. This assumes the opponents move is a valid one."""
         move = self._get_opponent_move_input()
         self.game_state.apply_move(move)
-
-    # def apply_opponent_move_input(self):
-    #     """Applies the move to the game state. This assumes the opponents move is a valid one."""
-    #     move = self._get_opponent_move_input()
-    #     self.game_state.apply_move(move)
     
     def _get_opponent_move_random(self) -> Move | None:
         """
@@ -310,7 +297,6 @@
         with a heuristic function to determine the best move to take
         for the agent, returning the best move for the agent to take.
 
-        :param heuristic:
         :param is_player: True if mini max should be ran for the player, False if it should be ran for the opponent
         :param moves: a List of the moves to run iterative deepening and mini max on
         :return: the move for the agent to take as a Move object
@@ -380,46 +366,18 @@
                 *args
         )
 
-<<<<<<< HEAD
-        # return (
-        #     self.max_value(
-        #         game_state=game_state, 
-        #         depth=depth, 
-        #         alpha=-math.inf,
-        #         beta=math.inf,
-        #         heuristic=heuristic, 
-        #         *args
-        # )   if is_player else self.min_value(
-        #         game_state=game_state, 
-        #         depth=depth, 
-        #         alpha=-math.inf,
-        #         beta=math.inf,
-        #         heuristic=heuristic, 
-        #         *args
-        #     )
-        # )
-
-
-    def max_value(self,
-                  game_state: GameState,
-                  depth: int,
-                  alpha: float,
-                  beta: float,
-                  heuristic, *args) -> float:
-=======
 
     def max_value(
-            self, 
+            self,
             player_colour: str,
-            board: Dict[Tuple[int, int, int], str], 
-            empty_positions: Set[Tuple[int, int, int]], 
-            depth: int, 
-            alpha: float, 
-            beta: float, 
-            heuristic, 
+            board: Dict[Tuple[int, int, int], str],
+            empty_positions: Set[Tuple[int, int, int]],
+            depth: int,
+            alpha: float,
+            beta: float,
+            heuristic,
             *args
     ) -> float:
->>>>>>> 0744cb63
         """
         A minimax algorithm that determines the best move to take for the current player.
         
@@ -428,13 +386,7 @@
         :param args: the weights
         :return: the utility value of a given game state
         """
-<<<<<<< HEAD
-        # Check transposition table first to see if current games state with
-        # sufficient depth has been evaluated/already in the table
-        entry = self.transposition_table.lookup(game_state)
-=======
         entry = self.transposition_table.lookup(player_colour, board)
->>>>>>> 0744cb63
         if entry and entry.depth >= depth:
             if entry.flag == 'exact':
                 return entry.value
@@ -443,41 +395,14 @@
             elif entry.flag == 'upper' and entry.value <= alpha:
                 return entry.value
 
-<<<<<<< HEAD
-        # when depth is 0 or at terminal node, return the heuristic value
-        if depth == 0 or game_state.terminal_test():
-            value = heuristic(game_state, *args)
-            self.transposition_table.store(game_state, value, depth, 'exact')
-=======
         if depth == 0 or terminal_test(board):
             value = heuristic(player_colour, board, *args)
             self.transposition_table.store(player_colour, board, value, depth, 'exact')
->>>>>>> 0744cb63
             return value
 
         v = -math.inf
         moves_generated = generate_move_dict(player_colour, board, empty_positions)
         for move in moves_generated:
-<<<<<<< HEAD
-            result_game_state = game_state.deep_copy()
-            apply_move_obj(result_game_state.board, move)
-            v = max(v, self.min_value(result_game_state, depth - 1, alpha, beta, heuristic, *args))
-            if v >= beta:
-                self.transposition_table.store(game_state, v, depth, 'lower')
-                return v
-            alpha = max(alpha, v)
-
-        self.transposition_table.store(game_state, v, depth, 'exact' if v > alpha else 'upper')
-        return v
-
-
-    def min_value(self,
-                  game_state: GameState,
-                  depth: int,
-                  alpha: float,
-                  beta: float,
-                  heuristic, *args) -> float:
-=======
 
             # Create the resulting game state
             board = board.copy()
@@ -506,17 +431,16 @@
 
 
     def min_value(
-            self, 
+            self,
             player_colour: str,
-            board: Dict[Tuple[int, int, int], str], 
-            empty_positions: Set[Tuple[int, int, int]], 
-            depth: int, 
-            alpha: float, 
-            beta: float, 
-            heuristic, 
+            board: Dict[Tuple[int, int, int], str],
+            empty_positions: Set[Tuple[int, int, int]],
+            depth: int,
+            alpha: float,
+            beta: float,
+            heuristic,
             *args
         ) -> float:
->>>>>>> 0744cb63
         """
         A minimax algorithm that determines the best move to take for the opponent.
         
@@ -525,13 +449,7 @@
         :param args: the weights
         :return: the utility value of a given game state
         """
-<<<<<<< HEAD
-        # Check transposition table to see if current games state with
-        # sufficient depth has been evaluated/already in the table
-        entry = self.transposition_table.lookup(game_state)
-=======
         entry = self.transposition_table.lookup(player_colour, board)
->>>>>>> 0744cb63
         if entry and entry.depth >= depth:
             if entry.flag == 'exact':
                 return entry.value
@@ -540,26 +458,6 @@
             elif entry.flag == 'upper' and entry.value <= alpha:
                 return entry.value
 
-<<<<<<< HEAD
-        # when depth is 0 or at terminal node, return the heuristic value
-        if depth == 0 or game_state.terminal_test():
-            value = heuristic(game_state, *args)
-            self.transposition_table.store(game_state, value, depth, 'exact')
-            return value
-
-        v = math.inf
-        moves_generated = generate_move(game_state.player, game_state.board)
-        for move in moves_generated:
-            result_game_state = game_state.deep_copy()
-            apply_move_obj(result_game_state.board, move)
-            v = min(v, self.max_value(result_game_state, depth - 1, alpha, beta, heuristic, *args))
-            if v <= alpha:
-                self.transposition_table.store(game_state, v, depth, 'upper')
-                return v
-            beta = min(beta, v)
-
-        self.transposition_table.store(game_state, v, depth, 'exact' if v < beta else 'lower')
-=======
         if depth == 0 or terminal_test(board):
             value = heuristic(player_colour, board, *args)
             self.transposition_table.store(player_colour, board, value, depth, 'exact')
@@ -579,10 +477,10 @@
                 Marble.BLACK.value if player_colour == Marble.WHITE.value else Marble.WHITE.value,
                 board,
                 empty_positions,
-                depth-1, 
-                alpha, 
-                beta, 
-                heuristic, 
+                depth-1,
+                alpha,
+                beta,
+                heuristic,
                 *args
                 )
             )
@@ -593,6 +491,5 @@
 
         self.transposition_table.store(player_colour, board, v, depth, 'exact' if v < beta else 'lower')
 
->>>>>>> 0744cb63
         return v
 
