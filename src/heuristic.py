import math
<<<<<<< HEAD
from typing import Dict, Tuple, Set, List

import numpy as np

=======
from typing import Dict, Tuple, Set
import board
>>>>>>> 0744cb63
from moves import DIRECTIONS
from state_space import GameState
from enums import Marble
from itertools import combinations


def heuristic(player_colour: str, board: Dict[Tuple[int, int, int], str], wdc: int, wmc: int, wt: int) -> float:
    """
    Implementation for a heuristic function that uses the following evaluation functions:
    - Distance to centre
    - Marble coherence
    - Triangular formation

    :param wdc: weight for the distance to centre evaluation
    :param wmc: weight for the marble coherence evaluation
    :param wt: weight for the distance to triangle formation
    """
    return wdc*distance_to_center(player_colour, board) + wmc*marbles_coherence(player_colour, board)


def c_heuristic(player_colour: str, board: Dict[Tuple[int, int, int], str], wdc: int, wmc: int, wt: int) -> float:
    """
    Implementation for a heuristic function that uses the following evaluation functions:
    - Distance to centre
    - Marble coherence
    - Triangular formation

    :param wdc: weight for the distance to centre evaluation
    :param wmc: weight for the marble coherence evaluation
    :param wt: weight for the distance to triangle formation
    """
    return wdc*distance_to_center(player_colour, board) + wmc*marbles_coherence(player_colour, board) + wt*triangle_formation(player_colour, board)

def b_heuristic(player_colour: str, board: Dict[Tuple[int, int, int], str], wdc: int, wmc: int, wes: int) -> float:
    """
    Implementation for a heuristic function that uses the following evaluation functions:
    - Distance to centre
    - Marble coherence
    - Edge safety

    :param game_state:
    :param wdc: weight for the distance to centre evaluation
    :param wmc: weight for the marble coherence evaluation
    :param wes: weight for the edge safety evaluation
    """
<<<<<<< HEAD
    return (wdc*distance_to_center(game_state)
            + wmc*marbles_coherence(game_state)
            + wes*marble_edge_safety(game_state))

def yz_heuristic(game_state: GameState, wdc: int, wmc: int, wsc: int) -> float:
    """ add the score diff to the heuristic """
    return (wdc*distance_to_center(game_state)
            + wmc*marbles_coherence(game_state)
            + wsc*score_difference(game_state))

def score_difference(game_state: GameState) -> int:
    """
    Returns the difference in score between the current player and the opponent.

    Positive values favor the current player, negative values favor the opponent.
    """
    player = game_state.player
    opponent = game_state.get_next_turn_colour()
    return game_state.score[player] - game_state.score[opponent]

=======
    return wdc*distance_to_center(player_colour, board) + wmc*marbles_coherence(player_colour, board) + wes*marble_edge_safety(player_colour, board)
>>>>>>> 0744cb63

def distance_to_center(player_colour: str, board: Dict[Tuple[int, int, int], str]) -> float:
    """
    Calculate the average hex grid distance from the center (0,0,0) for the player's marbles.

    The hex grid distance for a position (q, r, s) from center is ( |q| + |r| + |s| ) / 2.
    """
<<<<<<< HEAD
    positions = [(q, r, s) for (q, r, s), color
                 in game_state.board.marble_positions.items()
                 if color == game_state.player]
    distances = [(abs(q) + abs(r) + abs(s)) / 2 for q, r, s in positions]
    return sum(distances) / len(distances)

def hex_distance(p1,p2):
    """helper method to calculate the steps between two marbles"""
    return max(abs(p1[0] - p2[0]), abs(p1[1] - p2[1]), abs(p1[2] - p2[2]))

def marbles_coherence(game_state: GameState) -> float:
=======
    positions = [(q, r, s) for (q, r, s), color in board.items() if color ==
                 player_colour]
    distances = [(abs(q) + abs(r) + abs(s)) / 2 for q, r, s in positions]
    return sum(distances) / len(distances)

def marbles_coherence(player_colour: str, board: Dict[Tuple[int, int, int], str]) -> float:
>>>>>>> 0744cb63
    """
    Measure the spatial clustering of the player's marbles by calculating the average hex distance
    from each marble to the mean marble position. A lower score indicates higher coherence.
    """
<<<<<<< HEAD
    positions = [(q, r, s) for (q, r, s), color
                 in game_state.board.marble_positions.items()
                 if color == game_state.player]
    if not positions:
        return 0.0

    mean_q = sum(q for q, r, s in positions) / len(positions)
    mean_r = sum(r for q, r, s in positions) / len(positions)
    mean_s = -mean_q - mean_r  # Ensure q + r + s = 0 in cube coordinates

    mean_pos = (mean_q, mean_r, mean_s)
    distances = [hex_distance((q, r, s), mean_pos) for q, r, s in positions]

    return sum(distances) / len(distances)
=======
    positions = [(q, r) for (q, r, s), color in board.items() if color == player_colour]
    q_values = [q for q, r in positions]
    r_values = [r for q, r in positions]
    mean_q = sum(q_values) / len(positions)
    mean_r = sum(r_values) / len(positions)
    variance_q = sum((q - mean_q)**2 for q in q_values) / len(positions)
    variance_r = sum((r - mean_r)**2 for r in r_values) / len(positions)
    covariance_qr = sum((q - mean_q)*(r - mean_r) for q, r in zip(q_values, r_values)) / len(positions)
    return variance_q + variance_r + covariance_qr
>>>>>>> 0744cb63


def euclidean_distance(pos1: Tuple[int, int, int], pos2: Tuple[int, int, int]):
    """
    Determines the euclidean distance between points on a hexagonal grid. Each point is represented as a tuple.

    :param pos1: the first position
    :param pos2: the second position
    :return: the euclidean distance betwen the two points
    """
    return math.sqrt((pos2[0]-pos1[1]) ** 2 + (pos2[1] - pos1[1]) ** 2 + (pos2[2] - pos1[2]) ** 2)


def triangle_formation(player_colour: str, board: Dict[Tuple[int, int, int], str]):
    """
    A triangle formation is one where three or more marbles group up to form at the minimum,
    the three edges of a triangle.
    When marbles are in a triangle formation,
    it requires the opponent to make an additional few moves to push the player marbles off the map.

    Triangle definition:
    pos1, pos2, pos3. Each pos contains coordinates (q, r, s).
    q1 + 2 == (q2, q3)
    r3 - 2 == (r1, r2)
    s2 - 2 == (s1, s3)
    """
    max_score = 10.0
    min_score = 0.0

<<<<<<< HEAD
    positions = [(q, r, s) for (q, r, s), color
                 in game_state.board.marble_positions.items()
                 if color == game_state.player]
=======
    positions = [(q, r, s) for (q, r, s), color in board.items() if color == player_colour]
>>>>>>> 0744cb63
    if not positions or len(positions) < 3:
        return 0.0

    scores = []

    # Lots of iterations
    for c in combinations(positions, 3):
        d1 = euclidean_distance(c[0], c[1])
        d2 = euclidean_distance(c[0], c[2])
        d3 = euclidean_distance(c[1], c[2])

        score = min(max_score, max_score - abs(d1-d2)+abs(d1-d3)+abs(d2-d3))
        score = max(min_score, score)
        scores.append(score)

    return sum(scores)/len(scores)

# test this one
def marbles_in_danger(board_obj, player: str) -> int:
    """
    Count the number of the player's marbles that are in danger.

    A marble is considered in danger if:
      - It has at least 2 of its 6 neighbors occupied by opponent marbles, OR
      - It is on the edge of the board (i.e. any coordinate |q|, |r|, or |s| equals 4)
        and has at least 1 adjacent opponent marble.
    """
    danger_count = 0
    opponent = Marble.WHITE.value if player == Marble.BLACK.value else Marble.BLACK.value

    for (q, r, s), color in board_obj.marble_positions.items():
        if color != player:
            continue

        # Count opponent neighbors.
        opponent_neighbors = 0
        for (dq, dr, ds) in DIRECTIONS.values():
            neighbor_pos = (q + dq, r + dr, s + ds)
            if board_obj.marble_positions.get(neighbor_pos) == opponent:
                opponent_neighbors += 1

        # Check if this marble is on the edge.
        on_edge = abs(q) == 4 or abs(r) == 4 or abs(s) == 4

        # Count as "in danger" if:
        # - It has 2 or more opponent neighbors, OR
        # - It is on the edge and has at least 1 opponent neighbor.
        if opponent_neighbors >= 2 or (on_edge and opponent_neighbors >= 1):
            danger_count += 1

    return danger_count


def marble_edge_safety(player: str, board: Dict[Tuple[int, int, int], str]) -> float:
    """
    Measure the safety of a player's marbles with respect to their position near the board's edges.

    A higher score indicates safer marbles (farther from edges or well-protected),
    while a lower score indicates vulnerability (near edges with opponent presence).

    Safety is calculated based on:
    - Distance from the edge (marbles farther from edges are safer)
    - Presence of friendly marbles nearby (support reduces vulnerability)
    - Presence of opponent marbles nearby (increases vulnerability)

    :param game_state: The current game state
    :return: A float representing the edge safety score (higher is safer)
    """
    opponent = Marble.WHITE.value if player == Marble.BLACK.value else Marble.BLACK.value
    total_safety_score = 0.0
    marble_count = 0

    # Maximum distance from center to edge is 4 in this grid
    max_edge_distance = 4.0

    for (q, r, s), color in board.items():
        if color != player:
            continue

        marble_count += 1
        # Calculate distance from edge
        edge_distance = min(max_edge_distance, abs(q), abs(r), abs(s))
        base_safety = edge_distance / max_edge_distance  # Normalized [0,1]

        # Count friendly and opponent neighbors
        friendly_neighbors = 0
        opponent_neighbors = 0
        for (dq, dr, ds) in DIRECTIONS.values():
            neighbor_pos = (q + dq, r + dr, s + ds)
            neighbor_color = board.get(neighbor_pos)
            if neighbor_color == player:
                friendly_neighbors += 1
            elif neighbor_color == opponent:
                opponent_neighbors += 1

        # Adjust safety based on neighbors
        # Each friendly neighbor increases safety, each opponent decreases it
        safety_modifier = (friendly_neighbors * 0.2) - (opponent_neighbors * 0.3)
        marble_safety = max(0.0, min(1.0, base_safety + safety_modifier))  # Clamp between 0 and 1
        total_safety_score += marble_safety

    # Return average safety score, or 0 if no marbles
    return total_safety_score / marble_count if marble_count > 0 else 0.0

"""
keep heuristic simple and get deeper search, and it overlaps with coherence
If the agent's search is deep enough, then break_opponent_formation() becomes partially redundant.

break_opponent_formation() can still be a useful shortcut or enhancer. You can:
Include it in low-depth or time-limited searches.
Leave it as an optional weighted term for testing.
"""
# def opponent_territory(board_obj, opponent: str) -> Set[Tuple[int, int]]:
#     """
#     Identify positions in the opponent's territory.
#
#     For this example, we convert cube coordinates to axial (q, r)
#     and define territory arbitrarily as positions where q > 0.
#     Adjust this rule according to your strategy.
#     """
#     opp_positions = [(q, r) for (q, r, s), color in board_obj.marble_positions.items() if color == opponent]
#     return {(q, r) for (q, r) in opp_positions if q > 0}
#
# def break_opponent_formation(board_obj, player: str) -> float:
#     """
#     Estimate the disruption to the opponent's formation caused by the player's moves.
#
#     This function calculates the opponent's coherence and then subtracts a disruption
#     factor based on how many of the player's marbles are present in the opponent's territory.
#     """
#     opponent = 'w' if player == 'b' else 'b'
#     opp_coherence = marbles_coherence(board_obj, opponent)
#     territory = opponent_territory(board_obj, opponent)
#     disruption = sum(1 for (q, r, s), color in board_obj.marble_positions.items()
#                      if color == player and (q, r) in territory)
#     return opp_coherence - disruption


# ---------------------------
# Basic Functions (Prefixed with t_)
# ---------------------------

def t_distance_to_center(game_state: GameState) -> float:
    """
    Evaluates the average distance of the player's marbles from the board's center.

    This function applies weighted distance calculations and provides a bonus for marbles closer to the center.

    :param game_state: The current state of the game
    :return: A heuristic score where lower values indicate a better position
    """
    positions = [(q, r, s) for (q, r, s), color in game_state.board.marble_positions.items()
                 if color == game_state.player]

    if not positions:
        return 0.0

    total_score = 0.0
    center_count = 0
    for q, r, s in positions:
        dist = (abs(q) + abs(r) + abs(s)) / 2  # Hexagonal distance
        weight = 1.0 / (1 + dist)  # Decay factor
        total_score += dist * weight

        # Bonus for marbles close to the center (Distance <= 2)
        if dist <= 2:
            center_count += 1

    avg_dist = total_score / len(positions)
    center_bonus = center_count * 0.5  # Each center-positioned marble gets a bonus

    return -avg_dist + center_bonus  # Negative because a smaller distance is better


def t_euclidean_distance(pos1: Tuple[int, int, int],
                         pos2: Tuple[int, int, int]) -> float:
    """
    Computes the Euclidean distance between two points in a hexagonal coordinate system.

    :param pos1: First position as a tuple (q, r, s)
    :param pos2: Second position as a tuple (q, r, s)
    :return: The Euclidean distance between the two positions
    """
    return math.sqrt(
        (pos2[0] - pos1[0]) ** 2 +
        (pos2[1] - pos1[1]) ** 2 +
        (pos2[2] - pos1[2]) ** 2
    )


def t_marbles_coherence(game_state: GameState) -> float:
    """
    Measures how closely grouped the player's marbles are using a covariance-based approach.

    This function calculates the trace of the covariance matrix, which represents overall dispersion,
    and the average nearest-neighbor distance, which represents local density.

    :param game_state: The current state of the game
    :return: A heuristic score where lower values indicate better cohesion
    """
    positions = [(q, r, s) for (q, r, s), color in game_state.board.marble_positions.items()
                 if color == game_state.player]

    if len(positions) < 2:
        return 0.0

    # Compute covariance matrix trace (measuring dispersion)
    pos_array = np.array(positions)
    cov_matrix = np.cov(pos_array, rowvar=False)
    trace = np.trace(cov_matrix)

    # Compute average nearest neighbor distance
    distances = []
    for i in range(len(positions)):
        min_dist = min(
            t_euclidean_distance(positions[i], positions[j])
            for j in range(len(positions)) if j != i
        )
        distances.append(min_dist)

    avg_nn_dist = np.mean(distances)

    return -trace - avg_nn_dist  # Lower values indicate better grouping


# ---------------------------
# Danger Detection (Prefixed with t_)
# ---------------------------

def t_marbles_in_danger(board_obj, player: str) -> int:
    """
    Identifies marbles that are in a vulnerable position (near an edge or surrounded by opponents).

    Args:
        board_obj: The current board state.
        player: The player whose marbles are being evaluated.

    Returns:
        The number of marbles in a dangerous position.
    """
    opponent = Marble.WHITE.value if player == Marble.BLACK.value else Marble.BLACK.value
    danger_count = 0

    edge_positions = {
        (q, r, s)
        for q in range(-4, 5)
        for r in range(-4, 5)
        for s in range(-4, 5)
        if q + r + s == 0 and (abs(q) == 4 or abs(r) == 4 or abs(s) == 4)
    }

    for (q, r, s), color in board_obj.marble_positions.items():
        if color != player:
            continue

        # Quick edge check
        on_edge = (q, r, s) in edge_positions

        # Count neighboring opponent marbles
        opponent_neighbors = 0
        for dq, dr, ds in DIRECTIONS.values():
            neighbor_pos = (q + dq, r + dr, s + ds)
            if board_obj.marble_positions.get(neighbor_pos) == opponent:
                opponent_neighbors += 1
                # Early termination: if danger condition is met
                if opponent_neighbors >= 2 or (on_edge and opponent_neighbors >= 1):
                    break

        # Check danger condition
        if opponent_neighbors >= 2 or (on_edge and opponent_neighbors >= 1):
            danger_count += 1

    return danger_count


# ---------------------------
# Formation Detection (Prefixed with t_)
# ---------------------------

def t_is_triangle(pos1: Tuple[int, int, int],
                  pos2: Tuple[int, int, int],
                  pos3: Tuple[int, int, int]) -> bool:
    """
    Checks if three marbles form an equilateral triangle in hexagonal space.
    Strict Equilateral Triangle Detection (Allows 10% Tolerance)

    :param pos1: First marble position
    :param pos2: Second marble position
    :param pos3: Third marble position
    :return: True if the three positions form an equilateral triangle, False otherwise
    """
    d1 = t_euclidean_distance(pos1, pos2)
    d2 = t_euclidean_distance(pos1, pos3)
    d3 = t_euclidean_distance(pos2, pos3)

    return (
            math.isclose(d1, d2, rel_tol=0.1) and
            math.isclose(d1, d3, rel_tol=0.1) and
            math.isclose(d2, d3, rel_tol=0.1)
    )


def t_detect_wedge(positions: List[Tuple[int, int, int]]) -> int:
    """
    Detects wedge formations, where three marbles are aligned in an arrow shape suitable for pushing.
    (Three Marbles in a Straight Line with Distance of 1)

    :param positions: List of marble positions
    :return: Number of wedge formations detected
    """
    wedge_count = 0
    direction_set = set(DIRECTIONS.values())
    for trio in combinations(positions, 3):
        sorted_trio = sorted(trio)
        delta1 = (
            sorted_trio[1][0] - sorted_trio[0][0],
            sorted_trio[1][1] - sorted_trio[0][1],
            sorted_trio[1][2] - sorted_trio[0][2]
        )
        delta2 = (
            sorted_trio[2][0] - sorted_trio[1][0],
            sorted_trio[2][1] - sorted_trio[1][1],
            sorted_trio[2][2] - sorted_trio[1][2]
        )
        if delta1 == delta2 and delta1 in direction_set:
            wedge_count += 1
    return wedge_count


def t_detect_chains(positions: List[Tuple[int, int, int]],
                    min_length=3) -> int:
    """
    Detects linear formations of marbles, where marbles are aligned in a straight line.
    (Linear Alignment of at Least min_length Marbles)

    :param positions: List of marble positions
    :param min_length: Minimum number of marbles required to form a chain
    :return: Number of chains detected
    """
    chain_count = 0
    visited = set()
    pos_set = set(positions)

    for pos in positions:
        if pos in visited:
            continue
        # Checking chain length in six directions
        for direction in DIRECTIONS.values():
            current = pos
            current_chain = []
            while current in pos_set:
                current_chain.append(current)
                current = (
                    current[0] + direction[0],
                    current[1] + direction[1],
                    current[2] + direction[2]
                )
            if len(current_chain) >= min_length:
                chain_count += 1
                visited.update(current_chain)
    return chain_count


# ---------------------------
# Combined Heuristic Function
# ---------------------------

def t_heuristic(
        game_state: GameState,
        w_center: float = 1.0,
        w_coherence: float = 0.8,
        w_triangle: float = 1.2,
        w_wedge: float = 1.5,
        w_chain: float = 0.7,
        w_danger: float = -1.3
) -> float:
    """
    Computes a comprehensive heuristic score based on multiple evaluation factors.

    Factors considered include:
    - Distance to the board center (negative weight, closer is better)
    - Marble cohesion (negative weight, more compact formations are better)
    - Triangle formations (positive weight, beneficial formations)
    - Wedge formations (positive weight, suitable for offensive moves)
    - Chain formations (positive weight, useful for defense and mobility)
    - Danger factor (negative weight, penalty for vulnerable marbles)

    :param game_state: Current state of the game
    :param w_center: Center Distance Weight (Negative, Smaller is Better)
    :param w_coherence: Cohesion Weight (Negative)
    :param w_triangle: Triangle Formation Bonus
    :param w_wedge: Wedge Formation Bonus
    :param w_chain: Chain Formation Defense Bonus
    :param w_danger: Danger Penalty
    :return: Heuristic evaluation score
    """
    # Compute Basic Metrics
    positions = [pos for pos, color in game_state.board.marble_positions.items()
                 if color == game_state.player]

    # Example of Dynamic Weight Adjustment (Can be Adjusted Based on Game Phase)
    # if game_state.score[game_state.player] >= 3: # Endgame Phase - Increase Danger Penalty
    #     w_danger *= 2

    return (
            w_center * t_distance_to_center(game_state) +
            w_coherence * t_marbles_coherence(game_state) +
            w_triangle * sum(1 for c in combinations(positions, 3) if t_is_triangle(*c)) +
            w_wedge * t_detect_wedge(positions) +
            w_chain * t_detect_chains(positions) +
            w_danger * t_marbles_in_danger(game_state.board, game_state.player)
    )<|MERGE_RESOLUTION|>--- conflicted
+++ resolved
@@ -1,13 +1,10 @@
 import math
-<<<<<<< HEAD
 from typing import Dict, Tuple, Set, List
 
 import numpy as np
 
-=======
 from typing import Dict, Tuple, Set
 import board
->>>>>>> 0744cb63
 from moves import DIRECTIONS
 from state_space import GameState
 from enums import Marble
@@ -53,7 +50,6 @@
     :param wmc: weight for the marble coherence evaluation
     :param wes: weight for the edge safety evaluation
     """
-<<<<<<< HEAD
     return (wdc*distance_to_center(game_state)
             + wmc*marbles_coherence(game_state)
             + wes*marble_edge_safety(game_state))
@@ -74,9 +70,7 @@
     opponent = game_state.get_next_turn_colour()
     return game_state.score[player] - game_state.score[opponent]
 
-=======
     return wdc*distance_to_center(player_colour, board) + wmc*marbles_coherence(player_colour, board) + wes*marble_edge_safety(player_colour, board)
->>>>>>> 0744cb63
 
 def distance_to_center(player_colour: str, board: Dict[Tuple[int, int, int], str]) -> float:
     """
@@ -84,7 +78,6 @@
 
     The hex grid distance for a position (q, r, s) from center is ( |q| + |r| + |s| ) / 2.
     """
-<<<<<<< HEAD
     positions = [(q, r, s) for (q, r, s), color
                  in game_state.board.marble_positions.items()
                  if color == game_state.player]
@@ -96,19 +89,10 @@
     return max(abs(p1[0] - p2[0]), abs(p1[1] - p2[1]), abs(p1[2] - p2[2]))
 
 def marbles_coherence(game_state: GameState) -> float:
-=======
-    positions = [(q, r, s) for (q, r, s), color in board.items() if color ==
-                 player_colour]
-    distances = [(abs(q) + abs(r) + abs(s)) / 2 for q, r, s in positions]
-    return sum(distances) / len(distances)
-
-def marbles_coherence(player_colour: str, board: Dict[Tuple[int, int, int], str]) -> float:
->>>>>>> 0744cb63
     """
     Measure the spatial clustering of the player's marbles by calculating the average hex distance
     from each marble to the mean marble position. A lower score indicates higher coherence.
     """
-<<<<<<< HEAD
     positions = [(q, r, s) for (q, r, s), color
                  in game_state.board.marble_positions.items()
                  if color == game_state.player]
@@ -123,17 +107,6 @@
     distances = [hex_distance((q, r, s), mean_pos) for q, r, s in positions]
 
     return sum(distances) / len(distances)
-=======
-    positions = [(q, r) for (q, r, s), color in board.items() if color == player_colour]
-    q_values = [q for q, r in positions]
-    r_values = [r for q, r in positions]
-    mean_q = sum(q_values) / len(positions)
-    mean_r = sum(r_values) / len(positions)
-    variance_q = sum((q - mean_q)**2 for q in q_values) / len(positions)
-    variance_r = sum((r - mean_r)**2 for r in r_values) / len(positions)
-    covariance_qr = sum((q - mean_q)*(r - mean_r) for q, r in zip(q_values, r_values)) / len(positions)
-    return variance_q + variance_r + covariance_qr
->>>>>>> 0744cb63
 
 
 def euclidean_distance(pos1: Tuple[int, int, int], pos2: Tuple[int, int, int]):
@@ -147,7 +120,7 @@
     return math.sqrt((pos2[0]-pos1[1]) ** 2 + (pos2[1] - pos1[1]) ** 2 + (pos2[2] - pos1[2]) ** 2)
 
 
-def triangle_formation(player_colour: str, board: Dict[Tuple[int, int, int], str]):
+def triangle_formation(game_state: GameState):
     """
     A triangle formation is one where three or more marbles group up to form at the minimum,
     the three edges of a triangle.
@@ -163,13 +136,9 @@
     max_score = 10.0
     min_score = 0.0
 
-<<<<<<< HEAD
     positions = [(q, r, s) for (q, r, s), color
                  in game_state.board.marble_positions.items()
                  if color == game_state.player]
-=======
-    positions = [(q, r, s) for (q, r, s), color in board.items() if color == player_colour]
->>>>>>> 0744cb63
     if not positions or len(positions) < 3:
         return 0.0
 
