import math
from typing import Dict, Tuple, Set, List

import numpy as np

from moves import DIRECTIONS
from state_space import GameState
from enums import Marble
from itertools import combinations

def heuristic(game_state: GameState) -> float:
    return 0

def c_heuristic(game_state: GameState, wdc: int, wmc: int, wt: int) -> float:
    """
    Implementation for a heuristic function that uses the following evaluation functions:
    - Distance to centre
    - Marble coherence
    - Triangular formation

    :param wdc: weight for the distance to centre evaluation
    :param wmc: weight for the marble coherence evaluation
    :param wt: weight for the distance to triangle formation
    """
    return wdc*distance_to_center(game_state) + wmc*marbles_coherence(game_state) + wt*triangle_formation(game_state)

def b_heuristic(game_state: GameState, wdc: int, wmc: int, wes: int) -> float:
    """
    Implementation for a heuristic function that uses the following evaluation functions:
    - Distance to centre
    - Marble coherence
    - Edge safety

    :param game_state:
    :param wdc: weight for the distance to centre evaluation
    :param wmc: weight for the marble coherence evaluation
    :param wes: weight for the edge safety evaluation
    """
    return (wdc*distance_to_center(game_state)
            + wmc*marbles_coherence(game_state)
            + wes*marble_edge_safety(game_state))

<<<<<<< HEAD
def distance_to_center(game_state: GameState) -> float:
    """
    Calculate the average hex grid distance from the center (0,0,0) for the player's marbles.

=======
def score_difference(game_state: GameState) -> int:
    """
    Returns the difference in score between the current player and the opponent.

    Positive values favor the current player, negative values favor the opponent.
    """
    player = game_state.player
    opponent = game_state.get_next_turn_colour()
    return game_state.score[player] - game_state.score[opponent]


def distance_to_center(game_state: GameState) -> float:
    """
    Calculate the average hex grid distance from the center (0,0,0) for the player's marbles.

>>>>>>> 6cec1150
    The hex grid distance for a position (q, r, s) from center is ( |q| + |r| + |s| ) / 2.
    """
    positions = [(q, r, s) for (q, r, s), color
                 in game_state.board.marble_positions.items()
                 if color == game_state.player]
    distances = [(abs(q) + abs(r) + abs(s)) / 2 for q, r, s in positions]
    return sum(distances) / len(distances)

def hex_distance(p1,p2):
    """helper method to calculate the steps between two marbles"""
    return max(abs(p1[0] - p2[0]), abs(p1[1] - p2[1]), abs(p1[2] - p2[2]))

def marbles_coherence(game_state: GameState) -> float:
    """
    Measure the spatial clustering of the player's marbles by calculating the average hex distance
    from each marble to the mean marble position. A lower score indicates higher coherence.
    """
    positions = [(q, r, s) for (q, r, s), color
                 in game_state.board.marble_positions.items()
                 if color == game_state.player]
    if not positions:
        return 0.0

    mean_q = sum(q for q, r, s in positions) / len(positions)
    mean_r = sum(r for q, r, s in positions) / len(positions)
    mean_s = -mean_q - mean_r  # Ensure q + r + s = 0 in cube coordinates

    mean_pos = (mean_q, mean_r, mean_s)
    distances = [hex_distance((q, r, s), mean_pos) for q, r, s in positions]

    return sum(distances) / len(distances)


def euclidean_distance(pos1: Tuple[int, int, int], pos2: Tuple[int, int, int]):
    """
    Determines the euclidean distance between points on a hexagonal grid. Each point is represented as a tuple.

    :param pos1: the first position
    :param pos2: the second position
    :return: the euclidean distance betwen the two points
    """
    return math.sqrt((pos2[0]-pos1[1]) ** 2 + (pos2[1] - pos1[1]) ** 2 + (pos2[2] - pos1[2]) ** 2)


def triangle_formation(game_state: GameState):
    """
    A triangle formation is one where three or more marbles group up to form at the minimum,
    the three edges of a triangle.
    When marbles are in a triangle formation,
    it requires the opponent to make an additional few moves to push the player marbles off the map.

    Triangle definition:
    pos1, pos2, pos3. Each pos contains coordinates (q, r, s).
    q1 + 2 == (q2, q3)
    r3 - 2 == (r1, r2)
    s2 - 2 == (s1, s3)
    """
    max_score = 10.0
    min_score = 0.0

    positions = [(q, r, s) for (q, r, s), color
                 in game_state.board.marble_positions.items()
                 if color == game_state.player]
    if not positions or len(positions) < 3:
        return 0.0

    scores = []

    # Lots of iterations
    for c in combinations(positions, 3):
        d1 = euclidean_distance(c[0], c[1])
        d2 = euclidean_distance(c[0], c[2])
        d3 = euclidean_distance(c[1], c[2])

        score = min(max_score, max_score - abs(d1-d2)+abs(d1-d3)+abs(d2-d3))
        score = max(min_score, score)
        scores.append(score)

    return sum(scores)/len(scores)

# test this one
def marbles_in_danger(board_obj, player: str) -> int:
    """
    Count the number of the player's marbles that are in danger.

    A marble is considered in danger if:
      - It has at least 2 of its 6 neighbors occupied by opponent marbles, OR
      - It is on the edge of the board (i.e. any coordinate |q|, |r|, or |s| equals 4)
        and has at least 1 adjacent opponent marble.
    """
    danger_count = 0
    opponent = Marble.WHITE.value if player == Marble.BLACK.value else Marble.BLACK.value

    for (q, r, s), color in board_obj.marble_positions.items():
        if color != player:
            continue

        # Count opponent neighbors.
        opponent_neighbors = 0
        for (dq, dr, ds) in DIRECTIONS.values():
            neighbor_pos = (q + dq, r + dr, s + ds)
            if board_obj.marble_positions.get(neighbor_pos) == opponent:
                opponent_neighbors += 1

        # Check if this marble is on the edge.
        on_edge = abs(q) == 4 or abs(r) == 4 or abs(s) == 4

        # Count as "in danger" if:
        # - It has 2 or more opponent neighbors, OR
        # - It is on the edge and has at least 1 opponent neighbor.
        if opponent_neighbors >= 2 or (on_edge and opponent_neighbors >= 1):
            danger_count += 1

    return danger_count


def marble_edge_safety(game_state: GameState) -> float:
    """
    Measure the safety of a player's marbles with respect to their position near the board's edges.

    A higher score indicates safer marbles (farther from edges or well-protected),
    while a lower score indicates vulnerability (near edges with opponent presence).

    Safety is calculated based on:
    - Distance from the edge (marbles farther from edges are safer)
    - Presence of friendly marbles nearby (support reduces vulnerability)
    - Presence of opponent marbles nearby (increases vulnerability)

    :param game_state: The current game state
    :return: A float representing the edge safety score (higher is safer)
    """
    player = game_state.player
    opponent = Marble.WHITE.value if player == Marble.BLACK.value else Marble.BLACK.value
    total_safety_score = 0.0
    marble_count = 0

    # Maximum distance from center to edge is 4 in this grid
    max_edge_distance = 4.0

    for (q, r, s), color in game_state.board.marble_positions.items():
        if color != player:
            continue

        marble_count += 1
        # Calculate distance from edge
        edge_distance = min(max_edge_distance, abs(q), abs(r), abs(s))
        base_safety = edge_distance / max_edge_distance  # Normalized [0,1]

        # Count friendly and opponent neighbors
        friendly_neighbors = 0
        opponent_neighbors = 0
        for (dq, dr, ds) in DIRECTIONS.values():
            neighbor_pos = (q + dq, r + dr, s + ds)
            neighbor_color = game_state.board.marble_positions.get(neighbor_pos)
            if neighbor_color == player:
                friendly_neighbors += 1
            elif neighbor_color == opponent:
                opponent_neighbors += 1

        # Adjust safety based on neighbors
        # Each friendly neighbor increases safety, each opponent decreases it
        safety_modifier = (friendly_neighbors * 0.2) - (opponent_neighbors * 0.3)
        marble_safety = max(0.0, min(1.0, base_safety + safety_modifier))  # Clamp between 0 and 1
        total_safety_score += marble_safety

    # Return average safety score, or 0 if no marbles
    return total_safety_score / marble_count if marble_count > 0 else 0.0

"""
keep heuristic simple and get deeper search, and it overlaps with coherence
If the agent's search is deep enough, then break_opponent_formation() becomes partially redundant.

break_opponent_formation() can still be a useful shortcut or enhancer. You can:
Include it in low-depth or time-limited searches.
Leave it as an optional weighted term for testing.
"""
# def opponent_territory(board_obj, opponent: str) -> Set[Tuple[int, int]]:
#     """
#     Identify positions in the opponent's territory.
#
#     For this example, we convert cube coordinates to axial (q, r)
#     and define territory arbitrarily as positions where q > 0.
#     Adjust this rule according to your strategy.
#     """
#     opp_positions = [(q, r) for (q, r, s), color in board_obj.marble_positions.items() if color == opponent]
#     return {(q, r) for (q, r) in opp_positions if q > 0}
#
# def break_opponent_formation(board_obj, player: str) -> float:
#     """
#     Estimate the disruption to the opponent's formation caused by the player's moves.
#
#     This function calculates the opponent's coherence and then subtracts a disruption
#     factor based on how many of the player's marbles are present in the opponent's territory.
#     """
#     opponent = 'w' if player == 'b' else 'b'
#     opp_coherence = marbles_coherence(board_obj, opponent)
#     territory = opponent_territory(board_obj, opponent)
#     disruption = sum(1 for (q, r, s), color in board_obj.marble_positions.items()
#                      if color == player and (q, r) in territory)
#     return opp_coherence - disruption


# ---------------------------
# Basic Functions (Prefixed with t_)
# ---------------------------

def t_distance_to_center(game_state: GameState) -> float:
    """
    Evaluates the average distance of the player's marbles from the board's center.

    This function applies weighted distance calculations and provides a bonus for marbles closer to the center.

    :param game_state: The current state of the game
    :return: A heuristic score where lower values indicate a better position
    """
    positions = [(q, r, s) for (q, r, s), color in game_state.board.marble_positions.items()
                 if color == game_state.player]

    if not positions:
        return 0.0

    total_score = 0.0
    center_count = 0
    for q, r, s in positions:
        dist = (abs(q) + abs(r) + abs(s)) / 2  # Hexagonal distance
        weight = 1.0 / (1 + dist)  # Decay factor
        total_score += dist * weight

        # Bonus for marbles close to the center (Distance <= 2)
        if dist <= 2:
            center_count += 1

    avg_dist = total_score / len(positions)
    center_bonus = center_count * 0.5  # Each center-positioned marble gets a bonus

    return -avg_dist + center_bonus  # Negative because a smaller distance is better


def t_euclidean_distance(pos1: Tuple[int, int, int],
                         pos2: Tuple[int, int, int]) -> float:
    """
    Computes the Euclidean distance between two points in a hexagonal coordinate system.

    :param pos1: First position as a tuple (q, r, s)
    :param pos2: Second position as a tuple (q, r, s)
    :return: The Euclidean distance between the two positions
    """
    return math.sqrt(
        (pos2[0] - pos1[0]) ** 2 +
        (pos2[1] - pos1[1]) ** 2 +
        (pos2[2] - pos1[2]) ** 2
    )


def t_marbles_coherence(game_state: GameState) -> float:
    """
    Measures how closely grouped the player's marbles are using a covariance-based approach.

    This function calculates the trace of the covariance matrix, which represents overall dispersion,
    and the average nearest-neighbor distance, which represents local density.

    :param game_state: The current state of the game
    :return: A heuristic score where lower values indicate better cohesion
    """
    positions = [(q, r, s) for (q, r, s), color in game_state.board.marble_positions.items()
                 if color == game_state.player]

    if len(positions) < 2:
        return 0.0

    # Compute covariance matrix trace (measuring dispersion)
    pos_array = np.array(positions)
    cov_matrix = np.cov(pos_array, rowvar=False)
    trace = np.trace(cov_matrix)

    # Compute average nearest neighbor distance
    distances = []
    for i in range(len(positions)):
        min_dist = min(
            t_euclidean_distance(positions[i], positions[j])
            for j in range(len(positions)) if j != i
        )
        distances.append(min_dist)

    avg_nn_dist = np.mean(distances)

    return -trace - avg_nn_dist  # Lower values indicate better grouping


# ---------------------------
# Danger Detection (Prefixed with t_)
# ---------------------------

def t_marbles_in_danger(board_obj, player: str) -> int:
    """
    Identifies marbles that are in a vulnerable position (near an edge or surrounded by opponents).

    Args:
        board_obj: The current board state.
        player: The player whose marbles are being evaluated.

    Returns:
        The number of marbles in a dangerous position.
    """
    opponent = Marble.WHITE.value if player == Marble.BLACK.value else Marble.BLACK.value
    danger_count = 0

    edge_positions = {
        (q, r, s)
        for q in range(-4, 5)
        for r in range(-4, 5)
        for s in range(-4, 5)
        if q + r + s == 0 and (abs(q) == 4 or abs(r) == 4 or abs(s) == 4)
    }

    for (q, r, s), color in board_obj.marble_positions.items():
        if color != player:
            continue

        # Quick edge check
        on_edge = (q, r, s) in edge_positions

        # Count neighboring opponent marbles
        opponent_neighbors = 0
        for dq, dr, ds in DIRECTIONS.values():
            neighbor_pos = (q + dq, r + dr, s + ds)
            if board_obj.marble_positions.get(neighbor_pos) == opponent:
                opponent_neighbors += 1
                # Early termination: if danger condition is met
                if opponent_neighbors >= 2 or (on_edge and opponent_neighbors >= 1):
                    break

        # Check danger condition
        if opponent_neighbors >= 2 or (on_edge and opponent_neighbors >= 1):
            danger_count += 1

    return danger_count


# ---------------------------
# Formation Detection (Prefixed with t_)
# ---------------------------

def t_is_triangle(pos1: Tuple[int, int, int],
                  pos2: Tuple[int, int, int],
                  pos3: Tuple[int, int, int]) -> bool:
    """
    Checks if three marbles form an equilateral triangle in hexagonal space.
    Strict Equilateral Triangle Detection (Allows 10% Tolerance)

    :param pos1: First marble position
    :param pos2: Second marble position
    :param pos3: Third marble position
    :return: True if the three positions form an equilateral triangle, False otherwise
    """
    d1 = t_euclidean_distance(pos1, pos2)
    d2 = t_euclidean_distance(pos1, pos3)
    d3 = t_euclidean_distance(pos2, pos3)

    return (
            math.isclose(d1, d2, rel_tol=0.1) and
            math.isclose(d1, d3, rel_tol=0.1) and
            math.isclose(d2, d3, rel_tol=0.1)
    )


def t_detect_wedge(positions: List[Tuple[int, int, int]]) -> int:
    """
    Detects wedge formations, where three marbles are aligned in an arrow shape suitable for pushing.
    (Three Marbles in a Straight Line with Distance of 1)

    :param positions: List of marble positions
    :return: Number of wedge formations detected
    """
    wedge_count = 0
    direction_set = set(DIRECTIONS.values())
    for trio in combinations(positions, 3):
        sorted_trio = sorted(trio)
        delta1 = (
            sorted_trio[1][0] - sorted_trio[0][0],
            sorted_trio[1][1] - sorted_trio[0][1],
            sorted_trio[1][2] - sorted_trio[0][2]
        )
        delta2 = (
            sorted_trio[2][0] - sorted_trio[1][0],
            sorted_trio[2][1] - sorted_trio[1][1],
            sorted_trio[2][2] - sorted_trio[1][2]
        )
        if delta1 == delta2 and delta1 in direction_set:
            wedge_count += 1
    return wedge_count


def t_detect_chains(positions: List[Tuple[int, int, int]],
                    min_length=3) -> int:
    """
    Detects linear formations of marbles, where marbles are aligned in a straight line.
    (Linear Alignment of at Least min_length Marbles)

    :param positions: List of marble positions
    :param min_length: Minimum number of marbles required to form a chain
    :return: Number of chains detected
    """
    chain_count = 0
    visited = set()
    pos_set = set(positions)

    for pos in positions:
        if pos in visited:
            continue
        # Checking chain length in six directions
        for direction in DIRECTIONS.values():
            current = pos
            current_chain = []
            while current in pos_set:
                current_chain.append(current)
                current = (
                    current[0] + direction[0],
                    current[1] + direction[1],
                    current[2] + direction[2]
                )
            if len(current_chain) >= min_length:
                chain_count += 1
                visited.update(current_chain)
    return chain_count


# ---------------------------
# Combined Heuristic Function
# ---------------------------

def t_heuristic(
        game_state: GameState,
        w_center: float = 1.0,
        w_coherence: float = 0.8,
        w_triangle: float = 1.2,
        w_wedge: float = 1.5,
        w_chain: float = 0.7,
        w_danger: float = -1.3
) -> float:
    """
    Computes a comprehensive heuristic score based on multiple evaluation factors.

    Factors considered include:
    - Distance to the board center (negative weight, closer is better)
    - Marble cohesion (negative weight, more compact formations are better)
    - Triangle formations (positive weight, beneficial formations)
    - Wedge formations (positive weight, suitable for offensive moves)
    - Chain formations (positive weight, useful for defense and mobility)
    - Danger factor (negative weight, penalty for vulnerable marbles)

    :param game_state: Current state of the game
    :param w_center: Center Distance Weight (Negative, Smaller is Better)
    :param w_coherence: Cohesion Weight (Negative)
    :param w_triangle: Triangle Formation Bonus
    :param w_wedge: Wedge Formation Bonus
    :param w_chain: Chain Formation Defense Bonus
    :param w_danger: Danger Penalty
    :return: Heuristic evaluation score
    """
    # Compute Basic Metrics
    positions = [pos for pos, color in game_state.board.marble_positions.items()
                 if color == game_state.player]

    # Example of Dynamic Weight Adjustment (Can be Adjusted Based on Game Phase)
    # if game_state.score[game_state.player] >= 3: # Endgame Phase - Increase Danger Penalty
    #     w_danger *= 2

    return (
            w_center * t_distance_to_center(game_state) +
            w_coherence * t_marbles_coherence(game_state) +
            w_triangle * sum(1 for c in combinations(positions, 3) if t_is_triangle(*c)) +
            w_wedge * t_detect_wedge(positions) +
            w_chain * t_detect_chains(positions) +
            w_danger * t_marbles_in_danger(game_state.board, game_state.player)
    )<|MERGE_RESOLUTION|>--- conflicted
+++ resolved
@@ -40,12 +40,6 @@
             + wmc*marbles_coherence(game_state)
             + wes*marble_edge_safety(game_state))
 
-<<<<<<< HEAD
-def distance_to_center(game_state: GameState) -> float:
-    """
-    Calculate the average hex grid distance from the center (0,0,0) for the player's marbles.
-
-=======
 def score_difference(game_state: GameState) -> int:
     """
     Returns the difference in score between the current player and the opponent.
@@ -61,7 +55,6 @@
     """
     Calculate the average hex grid distance from the center (0,0,0) for the player's marbles.
 
->>>>>>> 6cec1150
     The hex grid distance for a position (q, r, s) from center is ( |q| + |r| + |s| ) / 2.
     """
     positions = [(q, r, s) for (q, r, s), color
