--- conflicted
+++ resolved
@@ -19,61 +19,35 @@
     def __init__(self):
         self.table: Dict[int, TranspositionEntry] = {}
 
-<<<<<<< HEAD
-    def hash_game_state(self, game_state: GameState) -> int:
-        """
-        Creates a hash of the game state based on board positions and current player.
-
-        :param game_state: The game state to hash
-=======
     def hash_game_state(self, player: str, board: Dict[Tuple[int, int, int], str]) -> int:
         """
         Creates a hash of the game state based on board positions and current player.
 
         :param player: the colour of the player to make the current move
         :param board: the current board state
->>>>>>> 0744cb63
         :return: A unique integer hash value
         """
         # Convert board positions to a sorted string for consistency
         board_str = ",".join(
-<<<<<<< HEAD
-            f"{pos}:{color}" for pos, color in sorted(game_state.board.marble_positions.items())
-        )
-        # Include the current player to differentiate states
-        state_str = f"{board_str}|{game_state.player}"
-=======
             f"{pos}:{color}" for pos, color in sorted(board.items())
         )
         # Include the current player to differentiate states
         state_str = f"{board_str}|{player}"
->>>>>>> 0744cb63
         # Use SHA-256 and take the first 8 bytes (64 bits) as an integer
         hash_obj = hashlib.sha256(state_str.encode('utf-8'))
         return int(hash_obj.hexdigest()[:16], 16)  # 64-bit hash (the hash_key)
 
-<<<<<<< HEAD
-    def lookup(self, game_state: GameState) -> Optional[TranspositionEntry]:
-=======
     def lookup(self, player: str, board: Dict[Tuple[int, int, int], str]) -> Optional[TranspositionEntry]:
->>>>>>> 0744cb63
         """
         Retrieves an entry from the table if it exists.
 
         :param game_state: The game state to look up
         :return: TranspositionEntry if found, None otherwise
         """
-<<<<<<< HEAD
-        hash_key = self.hash_game_state(game_state)
-        return self.table.get(hash_key)
-
-    def store(self, game_state: GameState, value: float, depth: int, flag: str) -> None:
-=======
         hash_key = self.hash_game_state(player, board)
         return self.table.get(hash_key)
 
     def store(self, player: str, board: Dict[Tuple[int, int, int], str], value: float, depth: int, flag: str) -> None:
->>>>>>> 0744cb63
         """
         Stores an entry in the transposition table.
 
@@ -82,11 +56,7 @@
         :param depth: The depth at which this value was calculated
         :param flag: 'exact', 'lower', or 'upper'
         """
-<<<<<<< HEAD
-        hash_key = self.hash_game_state(game_state)
-=======
         hash_key = self.hash_game_state(player, board)
->>>>>>> 0744cb63
         # Only overwrite if the new depth is greater or equal (more reliable evaluation)
         if hash_key not in self.table or depth >= self.table[hash_key].depth:
             self.table[hash_key] = TranspositionEntry(value, depth, flag)
