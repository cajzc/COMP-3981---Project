"""Houses a menu for debugging and testing the model."""

import os, sys
from typing import List, Set, Tuple, Dict
from board import Board, BoardConfiguration
import state_space 
from minmax_agent import MinimaxAgent, AgentConfiguration
from enums import Marble
<<<<<<< HEAD
from heuristic import c_heuristic, b_heuristic, t_heuristic
=======
from heuristic import c_heuristic, b_heuristic, heuristic
>>>>>>> 0744cb63


class DebugMenu:
    """
    A menu for debugging and testing an abalone model. 
    Options include:
    - Generating moves from a .input file to a file
    - Generating moves from a given board representation (i.e., default, belgian, german) to a file
    """

    # Get the project root directory and test file paths
    if getattr(sys, 'frozen', False):  # Running as a PyInstaller EXE
        PROJECT_ROOT = os.path.dirname(os.path.abspath(sys.executable))
    else:  # Running as a regular Python script
        PROJECT_ROOT = os.path.dirname(os.path.dirname(os.path.abspath(__file__)))
    TEST_INPUT_FILES_DIR = os.path.join(PROJECT_ROOT, "test_files", "input")
    VALID_OUTPUT_FILES_DIR = os.path.join(PROJECT_ROOT, "test_files", "valid_output")
    TEST_OUTPUT_FILES_DIR = os.path.join(PROJECT_ROOT, "test_files", "output")

    @staticmethod
    def options():
        """Displays the menu for Board debugging."""
        while True:
            print(
                "\nAgent debugging screen\n"
                "----------------------\n"
                "Options\n"
                "(1) Run model\n"
                "(2) Generate boards from .input file(s)\n"
                "(3) Check if .board files are equal\n"
                "(4) Exit\n"
            )
            user_input = input("Enter: ").strip(",.?! ")
            match user_input:
                case "1":
                    DebugMenu._run_model()
                case "2":
                    DebugMenu._handle_input_files()
                case "3":
                    DebugMenu._handle_board_files()
                case "4":
                    print("Exiting program...")
                    break
                case _:
                    print("Invalid selection")

    @staticmethod
    def _run_model():
        board = DebugMenu._get_board_configuration()
        player_colour = DebugMenu._get_player_colour()
        weights = DebugMenu._get_weights()
        time_limit = DebugMenu._get_time_limit()
        depth = DebugMenu._get_depth()
        config= DebugMenu.get_game_configuration()

        agent = MinimaxAgent(
            board, 
            player_colour, 
            config,
            time_limit=time_limit, 
            depth=depth, 
            weights=weights)
        
        agent.run_game()
        # if config.ai_random:
        #     agent.run_game()
        # elif config.ai_diff_heuristic:
        #     agent.run_game_two_heuristics()
    
    @staticmethod
    def _get_board_configuration() -> Board:
        """
        Prompts the user to select the board configuration, returning their selected board configuration.

        :return: a Board object
        """
        while True:
            print(
                "Enter the board configuration\n"
                "(1) Default\n"
                "(2) Belgian Daisy\n"
                "(3) German Daisy\n"
            )

            user_input = input("Enter: ").strip(",.?! ")

            match user_input:
                case "1":
                    return Board.create_board(BoardConfiguration.DEFAULT)
                case "2":
                    return Board.create_board(BoardConfiguration.BELGIAN)
                case "3":
                    return Board.create_board(BoardConfiguration.GERMAN)
                case _:
                    print("Invalid selection. Please try again.")
                    continue

    @staticmethod
    def _get_player_colour() -> Marble:
        """
        Prompts the user to select the player turn ('b' or 'w'), returning the colour they select as an enum.

        :return: a Marble object
        """
        while True:
            player = input("Enter the player turn ('b' for black or 'w' for white, default 'b'): ").strip().lower()
            print("Note only select 'b' as of the development state") # TODO:
            if not player:  # No input, use default value 'b'
                return Marble("b")
            elif player in ["b", "w"]:
                return Marble(player)
            else:
                print("Invalid selection. Please enter 'b' for black or 'w' for white.")
                continue

    @staticmethod
    def _get_weights() -> dict:
        """
        Prompts the user to input custom weights, or use defaults if no input is provided.

        :return: a dictionary of weights
        """

        default_weights = {
            'center_distance': -0.5,
            'coherence': -0.3,
            'danger': -1.0,
            'opponent_break': 0.8,
            'score': 2.0,
            'triangle_formation': 1.0
        }

        weights = {}

        print("Enter weights for the following parameters (press Enter to use default values)")
        for key, default_value in default_weights.items():
            user_input_weight = input(f"{key} (default {default_value}): ").strip()
            if not user_input_weight:  # No input, use default value
                weights[key] = default_value
            else:
                try:
                    weights[key] = float(user_input_weight)
                except ValueError:
                    print(f"Invalid input for {key}, using default value of {default_value}.")
                    weights[key] = default_value

        return weights

    @staticmethod
    def _get_time_limit() -> int:
        """
        Prompts the user to input the time limit.

        :return: the time limit as an int
        """
        while True:
            user_input = input(f"Enter the time limit in seconds (default 5): ").strip()
            if not user_input:  # No input, use default value
                return 5
            try:
                time_limit = int(user_input)
                if time_limit > 0:
                    return time_limit
                else:
                    print("Time limit must be a positive integer. Please try again.")
            except ValueError:
                print("Invalid input. Please enter a valid number for the time limit.")

    @staticmethod
    def _get_depth() -> int:
        """
        Prompts the user to input the depth.

        :return: the depth of the search
        """
        while True:
            user_input = input(f"Enter the search depth (default 1): ").strip()
            if not user_input:  # No input, use default value
                return 1
            try:
                depth = int(user_input)
                if depth > 0:
                    return depth
                else:
                    print("Depth must be a positive integer. Please try again.")
            except ValueError:
                print("Invalid input. Please enter a valid number for the depth.")

    @staticmethod
    def get_game_configuration() -> AgentConfiguration:
        """
        Prompts the user to select a game mode and heuristics.
        - AI vs AI (same heuristic)
        - AI vs AI (different heuristics)
        - AI vs Human
        """
        while True:
            print(
                "(1) AI vs AI (Same Heuristic)\n"
                "(2) AI vs AI (Different Heuristic)\n"
                "(3) AI vs Human\n"
                "(4) AI vs Random\n"
            )
            user_input = input("Enter the Game Mode: ").strip()
            
            if user_input in {"1", "2"}:
                heuristic_one = DebugMenu.get_heuristic("Select first heuristic")
                heuristic_two = heuristic_one if user_input == "1" else DebugMenu.get_heuristic("Select second heuristic")
                return AgentConfiguration(False, user_input == "1", user_input == "2", False, heuristic_one, heuristic_two)
            elif user_input == "3":
                return AgentConfiguration(True, False, False, False)
            elif user_input == "4":
                return AgentConfiguration(False, False, False, True)
            else:
                print("Invalid selection. Please try again.")

    @staticmethod
    def get_heuristic(prompt: str):
        """
        Prompts the user to select a heuristic function, returning it.
        """
        while True:
<<<<<<< HEAD
            print(f"{prompt}\n(1) c_heuristic\n(2) b_heuristic\n(3) t_heuristic")
=======
            print(f"{prompt}\n(1) Main heuristic\n(2) c_heuristic\n(3) b_heuristic")
>>>>>>> 0744cb63
            heuristic_input = input("Enter your choice: ").strip()
            if heuristic_input == "1":
                return heuristic
            elif heuristic_input == "2":
                return c_heuristic
            elif heuristic_input == "3":
                return b_heuristic
            elif heuristic_input == "3":
                return t_heuristic
            else:
                print("Invalid selection. Please try again.")


    @staticmethod
    def write_to_move_file(file_name, moves):
        """
        Writes an array of moves to a .move file.
        :param file_name: the name of the file to write to
        :param moves: an array of generated moves
        """
        path = os.path.join(DebugMenu.TEST_OUTPUT_FILES_DIR, f"{file_name}.move")

        with open(path, "w", encoding="utf-8") as move_file:
            for move in moves:
                move_file.write(str(move) + "\n")

    @staticmethod
    def write_to_board_file(file_name: str, states: List[str]):
        path = os.path.join(DebugMenu.TEST_OUTPUT_FILES_DIR, f"{file_name}.board")
        with open(path, "w", encoding="utf-8") as state_file:
            for state in states:
                state_file.write(state + "\n")

    @staticmethod
    def write_to_input_file(file_name, board, colour):
        """
        Writes a board into a new file as the .input format.
        :param file_name: the name of the file to write to
        :param board: Board dictionary {(x, y): 'b'/'w'/'N'}.
        :param colour: the starting player's colour
        """
        path = os.path.join(DebugMenu.TEST_INPUT_FILES_DIR, f"{file_name}.input")
        with open(path, "w", encoding="utf-8") as input_file:
            input_file.write(colour + "\n")
            for line in Board.to_string_board(board):
                input_file.write(line)

    @staticmethod
    def boards_equal(file_name) -> Tuple[bool, Set[str]]:
        """
        Compares two ".board" files to check if they contain the same boards configurations, regardless of order.
        
        :param file_name: the file path of both files to check
        """
        output_file = os.path.join(DebugMenu.TEST_OUTPUT_FILES_DIR, file_name)
        valid_output_file = os.path.join(DebugMenu.VALID_OUTPUT_FILES_DIR, file_name)
        with open(output_file, 'r') as output, open(valid_output_file, 'r') as valid_output:
            output = {line.strip() for line in output.readlines()}
            valid_output = {line.strip() for line in valid_output.readlines()}
        
        differences = output - valid_output
        return output == valid_output, differences 
    
    
    @staticmethod
    def get_input_files_from_user():
        """
        Prompts the user to enter filenames ending with '.input' and stores them in a list.
        
        The function will continue asking for filenames until the user enters 'q', 'quit', or 'exit'.
        It validates that each filename ends with '.input' before adding it to the list.
        
        returns: a list of valid input filenames entered by the user
        """
        input_files = []
        print("\nInput file(s) selection\n")
        print("Options:")
        print("- Enter filenames ending with '.input' (one per line)")
        print("- Type 'q' to exit file selection menu\n")
        
        while True:
            user_input = input("Enter filename (or 'q' to quit file selection menu): ").strip()
            
            if user_input.lower() == "q":
                break
            
            if not DebugMenu._validate_file(user_input, "input", DebugMenu.TEST_INPUT_FILES_DIR): 
                continue

            # Add valid filename to the list
            input_files.append(user_input)
            print(f"Added: {user_input}")
        
        return input_files


    @staticmethod
    def _validate_file(file_name, file_extension, directory, second_dir = None):
        """
        Performs file validations.

        :param file_name: the name of the file
        :param file_extension: the extension of the file. With a ".input" file, an example param would be "input"
        :param directory: the directory of the file
        :return: True if validated else False
        """
        # Validate filename
        if not file_name.endswith(f'.{file_extension}'):
            print(f"Error: Filename must end with '.{file_extension}'")
            return False
        
        if second_dir:
            return DebugMenu._file_exists(directory, file_name) and DebugMenu._file_exists(second_dir, file_name) 

        return DebugMenu._file_exists(directory, file_name) 
        

    @staticmethod
    def _file_exists(directory, file_name):
        """
        Checks if a file exists given a directory.

        :param directory: the name of the directory
        :param file: the name of the file
        :return: whether the file exists or not
        """
        # Check if file exists in the input directory
        file_path = os.path.join(directory, file_name)
        if not os.path.exists(file_path):
            print(f"(Warning) File '{file_name}' not found in {directory}")
            return False 

        return True


    @staticmethod
    def _handle_input_files():
        """Displays the menu to get input file(s) and generates them."""
        user_input_files = DebugMenu.get_input_files_from_user() 
        if not user_input_files:
            return
        print("\nGenerated Boards\n")
        for file in user_input_files:
            DebugMenu.test_state_space(file)


    @staticmethod
    def _handle_board_files():
        """Handles a user input for comparing an outputted .board file with the valid .board file, displaying a response if equal or not."""
        while True:
            user_input = input("Enter the .board file to compare. (File names to compare should be equal) (Enter q to quit): ")
            if user_input == "q":
                break
            if not DebugMenu._validate_file(user_input, "board", DebugMenu.TEST_OUTPUT_FILES_DIR, DebugMenu.VALID_OUTPUT_FILES_DIR): 
                continue

            eq, board = DebugMenu.boards_equal(user_input)

            if eq:
                print("(SUCCESS) Files contain the same board")
            else:
                print("(ERROR) Files do not contain the same board!")
                print(f"test_output/{user_input} contains the following lines that valid_output/{user_input} does not: ", board)

    @staticmethod
    def get_input_board_representation(file_name: str) -> Tuple[str, Board]:
        """
        Reads a .input file. Where the first line is the player's turn and the second line is a comma-separated list of marble notations (e.g., "C5b").
        Instantiates a new board and converts them into cube coordinates and returns (player, marble_positions dictionary).

        :param file_name: the .input file to read from
        :return: the player and a Board object with new positions
        """
        path = os.path.join(DebugMenu.TEST_INPUT_FILES_DIR, file_name)
        with open(path, "r", encoding="utf-8") as f:
            player = f.readline().strip()
            marbles = f.readline().strip().split(',')

        board = Board()
        player, _ = board.get_input_board_representation(player, marbles)

        return player, board


    @staticmethod
    def test_state_space(file, board=None, player="b"):
        """
        Generates the state space and outputs to a file.
    
        :param file: the name of the output and optional .input file
        :param board: an optional board to preconfigure the state space with
        :param player: an optional player to initiate first ply, black by default
        """
        # FIXME:
        # if board is None: 
        #     player, positions, board = DebugMenu.get_input_board_representation(file)

        player, board = DebugMenu.get_input_board_representation(file)


        # Generate all possible moves
        all_moves = state_space.get_single_moves(player, board) + state_space.get_inline_moves(player, board) + state_space.get_side_step_moves(player, board)

        # Write moves to file
        DebugMenu.write_to_move_file(file.strip(".input"), all_moves)
    
        # Apply each move and write new board states
        move_file_path = os.path.join(DebugMenu.TEST_OUTPUT_FILES_DIR, f"{file.strip(".input")}.move")
        board_states = []
        with open(move_file_path, "r", encoding="utf-8") as f:
            move_lines = f.read().strip().splitlines()
            board_new = Board()

        for move in move_lines:
            # Create a fresh board from Test2.input.
            path = os.path.join(DebugMenu.TEST_INPUT_FILES_DIR, file)
            with open(path, "r", encoding="utf-8") as f:
                player = f.readline().strip()
                marbles = f.readline().strip().split(',')

            board_new.reset_board()
            board_new.get_input_board_representation(player, marbles)

            state_space.apply_move(board_new, move)
            # Recompute empty_positions after each move.
            board_new.empty_positions = {
                (q, r, s)
                for q in range(-4, 5)
                for r in range(-4, 5)
                for s in range(-4, 5)
                if q + r + s == 0 and (q, r, s) not in board_new.marble_positions.keys()
            }
            # Convert current board state to string and save it.
            state_str = board_new.to_string_board()
            board_states.append(state_str)


        # Write resulting board to file
        DebugMenu.write_to_board_file(file.strip(".input"), board_states)
   
        print(f"Moves saved to {DebugMenu.TEST_OUTPUT_FILES_DIR + "/" + file}.move\nBoard saved to {DebugMenu.TEST_OUTPUT_FILES_DIR + "/" + file}.board\n")
<|MERGE_RESOLUTION|>--- conflicted
+++ resolved
@@ -6,11 +6,7 @@
 import state_space 
 from minmax_agent import MinimaxAgent, AgentConfiguration
 from enums import Marble
-<<<<<<< HEAD
-from heuristic import c_heuristic, b_heuristic, t_heuristic
-=======
 from heuristic import c_heuristic, b_heuristic, heuristic
->>>>>>> 0744cb63
 
 
 class DebugMenu:
@@ -73,12 +69,8 @@
             time_limit=time_limit, 
             depth=depth, 
             weights=weights)
-        
+
         agent.run_game()
-        # if config.ai_random:
-        #     agent.run_game()
-        # elif config.ai_diff_heuristic:
-        #     agent.run_game_two_heuristics()
     
     @staticmethod
     def _get_board_configuration() -> Board:
@@ -233,11 +225,7 @@
         Prompts the user to select a heuristic function, returning it.
         """
         while True:
-<<<<<<< HEAD
-            print(f"{prompt}\n(1) c_heuristic\n(2) b_heuristic\n(3) t_heuristic")
-=======
             print(f"{prompt}\n(1) Main heuristic\n(2) c_heuristic\n(3) b_heuristic")
->>>>>>> 0744cb63
             heuristic_input = input("Enter your choice: ").strip()
             if heuristic_input == "1":
                 return heuristic
@@ -245,8 +233,6 @@
                 return c_heuristic
             elif heuristic_input == "3":
                 return b_heuristic
-            elif heuristic_input == "3":
-                return t_heuristic
             else:
                 print("Invalid selection. Please try again.")
 
